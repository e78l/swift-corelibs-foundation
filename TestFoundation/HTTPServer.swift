// This source file is part of the Swift.org open source project
//
// Copyright (c) 2014 - 2016 Apple Inc. and the Swift project authors
// Licensed under Apache License v2.0 with Runtime Library Exception
//
// See http://swift.org/LICENSE.txt for license information
// See http://swift.org/CONTRIBUTORS.txt for the list of Swift project authors
//


//This is a very rudimentary HTTP server written plainly for testing URLSession. 
//It is not concurrent. It listens on a port, reads once and writes back only once.
//We can make it better everytime we need more functionality to test different aspects of URLSession.

import Dispatch

#if canImport(Darwin)
    import Darwin
#elseif canImport(Glibc)
    import Glibc
#endif


public let globalDispatchQueue = DispatchQueue.global()
public let dispatchQueueMake: (String) -> DispatchQueue = { DispatchQueue.init(label: $0) }
public let dispatchGroupMake: () -> DispatchGroup = DispatchGroup.init

struct _HTTPUtils {
    static let CRLF = "\r\n"
    static let VERSION = "HTTP/1.1"
    static let SPACE = " "
    static let CRLF2 = CRLF + CRLF
    static let EMPTY = ""
}

extension UInt16 {
    public init(networkByteOrder input: UInt16) {
        self.init(bigEndian: input)
    }
}

class _TCPSocket {

    private let sendFlags: CInt
    private var listenSocket: Int32!
    private var socketAddress = UnsafeMutablePointer<sockaddr_in>.allocate(capacity: 1) 
    private var connectionSocket: Int32!
    
    private func isNotNegative(r: CInt) -> Bool {
        return r != -1
    }

    private func isZero(r: CInt) -> Bool {
        return r == 0
    }

    private func attempt(_ name: String, file: String = #file, line: UInt = #line, valid: (CInt) -> Bool,  _ b: @autoclosure () -> CInt) throws -> CInt {
        let r = b()
        guard valid(r) else {
            throw ServerError(operation: name, errno: errno, file: file, line: line)
        }
        return r
    }

    public private(set) var port: UInt16

    init(port: UInt16?) throws {
#if canImport(Darwin)
        sendFlags = 0
#else
        sendFlags = CInt(MSG_NOSIGNAL)
#endif

#if os(Linux) && !os(Android)
            let SOCKSTREAM = Int32(SOCK_STREAM.rawValue)
#else
            let SOCKSTREAM = SOCK_STREAM
#endif
        self.port = port ?? 0
        listenSocket = try attempt("socket", valid: isNotNegative, socket(AF_INET, SOCKSTREAM, Int32(IPPROTO_TCP)))
        var on: CInt = 1
        _ = try attempt("setsockopt", valid: isZero, setsockopt(listenSocket, SOL_SOCKET, SO_REUSEADDR, &on, socklen_t(MemoryLayout<CInt>.size)))

        let sa = createSockaddr(port)
        socketAddress.initialize(to: sa)
        try socketAddress.withMemoryRebound(to: sockaddr.self, capacity: MemoryLayout<sockaddr>.size, { 
            let addr = UnsafePointer<sockaddr>($0)
            _ = try attempt("bind", valid: isZero, bind(listenSocket, addr, socklen_t(MemoryLayout<sockaddr>.size)))
            _ = try attempt("listen", valid: isZero, listen(listenSocket, SOMAXCONN))
        })

        var actualSA = sockaddr_in()
        withUnsafeMutablePointer(to: &actualSA) { ptr in
            ptr.withMemoryRebound(to: sockaddr.self, capacity: 1) { (ptr: UnsafeMutablePointer<sockaddr>) in
                var len = socklen_t(MemoryLayout<sockaddr>.size)
                getsockname(listenSocket, ptr, &len)
            }
        }

        self.port = UInt16(networkByteOrder: actualSA.sin_port)
    }

    private func createSockaddr(_ port: UInt16?) -> sockaddr_in {
        // Listen on the loopback address so that OSX doesnt pop up a dialog
        // asking to accept incoming connections if the firewall is enabled.
        let addr = UInt32(INADDR_LOOPBACK).bigEndian
        let netPort = UInt16(bigEndian: port ?? 0)
        #if os(Android)
            return sockaddr_in(sin_family: sa_family_t(AF_INET), sin_port: netPort, sin_addr: in_addr(s_addr: addr), __pad: (0,0,0,0,0,0,0,0))
        #elseif os(Linux)
            return sockaddr_in(sin_family: sa_family_t(AF_INET), sin_port: netPort, sin_addr: in_addr(s_addr: addr), sin_zero: (0,0,0,0,0,0,0,0))
        #else
            return sockaddr_in(sin_len: 0, sin_family: sa_family_t(AF_INET), sin_port: netPort, sin_addr: in_addr(s_addr: addr), sin_zero: (0,0,0,0,0,0,0,0))
        #endif
    }

    func acceptConnection(notify: ServerSemaphore) throws {
        try socketAddress.withMemoryRebound(to: sockaddr.self, capacity: MemoryLayout<sockaddr>.size, {
            let addr = UnsafeMutablePointer<sockaddr>($0)
            var sockLen = socklen_t(MemoryLayout<sockaddr>.size) 
            connectionSocket = try attempt("accept", valid: isNotNegative, accept(listenSocket, addr, &sockLen))
#if canImport(Dawin)
            // Disable SIGPIPEs when writing to closed sockets
            var on: CInt = 1
            _ = try attempt("setsockopt", valid: isZero, setsockopt(connectionSocket, SOL_SOCKET, SO_NOSIGPIPE, &on, socklen_t(MemoryLayout<CInt>.size)))
#endif
        })
    }
 
    func readData() throws -> String {
        var buffer = [UInt8](repeating: 0, count: 4096)
        _ = try attempt("read", valid: isNotNegative, CInt(read(connectionSocket, &buffer, buffer.count)))
        return String(cString: &buffer)
    }
    
    func split(_ str: String, _ count: Int) -> [String] {
        return stride(from: 0, to: str.count, by: count).map { i -> String in
            let startIndex = str.index(str.startIndex, offsetBy: i)
            let endIndex   = str.index(startIndex, offsetBy: count, limitedBy: str.endIndex) ?? str.endIndex
            return String(str[startIndex..<endIndex])
        }
    }

    func writeRawData(_ data: Data) throws {
        _ = try data.withUnsafeBytes { ptr in
            try attempt("send", valid: isNotNegative, CInt(send(connectionSocket, ptr, data.count, sendFlags)))
        }
    }
   
    func writeData(header: String, body: String, sendDelay: TimeInterval? = nil, bodyChunks: Int? = nil) throws {
        var _header = Array(header.utf8)
        _  = try attempt("send", valid: isNotNegative, CInt(send(connectionSocket, &_header, _header.count, sendFlags)))

        if let sendDelay = sendDelay, let bodyChunks = bodyChunks {
            let count = max(1, Int(Double(body.utf8.count) / Double(bodyChunks)))
            let texts = split(body, count)
            
            for item in texts {
                sleep(UInt32(sendDelay))
                var bytes = Array(item.utf8)
                _  = try attempt("send", valid: isNotNegative, CInt(send(connectionSocket, &bytes, bytes.count, sendFlags)))
            }
        } else {
            var bytes = Array(body.utf8)
            _  = try attempt("send", valid: isNotNegative, CInt(send(connectionSocket, &bytes, bytes.count, sendFlags)))
        }
    }

    func closeClient() {
        if let connectionSocket = self.connectionSocket {
            close(connectionSocket)
            self.connectionSocket = nil
        }
    }

    func shutdownListener() {
        closeClient()
        shutdown(listenSocket, CInt(SHUT_RDWR))
        close(listenSocket)
    }
}

class _HTTPServer {

    let socket: _TCPSocket
    var willReadAgain = false
    var port: UInt16 {
        get {
            return self.socket.port
        }
    }
    
    init(port: UInt16?) throws {
        socket = try _TCPSocket(port: port)
    }

    public class func create(port: UInt16?) throws -> _HTTPServer {
        return try _HTTPServer(port: port)
    }

    public func listen(notify: ServerSemaphore) throws {
        try socket.acceptConnection(notify: notify)
    }

    public func stop() {
        if !willReadAgain {
            socket.closeClient()
            socket.shutdownListener()
	}
    }
   
    public func request() throws -> _HTTPRequest {
        var request = try _HTTPRequest(request: socket.readData())
       
        if Int(request.getHeader(for: "Content-Length") ?? "0") ?? 0 > 0
            || (request.getHeader(for: "Transfer-Encoding") ?? "").lowercased() == "chunked" {
            
            // According to RFC7230 https://tools.ietf.org/html/rfc7230#section-3
            // We receive messageBody after the headers, so we need read from socket minimun 2 times
            //
            // HTTP-message structure
            //
            // start-line
            // *( header-field CRLF )
            // CRLF
            // [ message-body ]
            // We receives '{numofbytes}\r\n{data}\r\n'
            // TODO read data until the end
            
            let substr = try socket.readData().split(separator: "\r\n")
            if substr.count >= 2 {
                request.messageBody = String(substr[1])
            }
        }
        
        return request
    }

    public func respond(with response: _HTTPResponse, startDelay: TimeInterval? = nil, sendDelay: TimeInterval? = nil, bodyChunks: Int? = nil) throws {
        if let delay = startDelay {
            Thread.sleep(forTimeInterval: delay)
        }
        do {
            try self.socket.writeData(header: response.header, body: response.body, sendDelay: sendDelay, bodyChunks: bodyChunks)
        } catch {
        }
    }

    func respondWithBrokenResponses(uri: String) throws {
        let responseData: Data
        switch uri {
            case "/LandOfTheLostCities/Pompeii":
                /* this is an example of what you get if you connect to an HTTP2
                 server using HTTP/1.1. Curl interprets that as a HTTP/0.9
                 simple-response and therefore sends this back as a response
                 body. Go figure! */
                responseData = Data(bytes: [
                    0x00, 0x00, 0x18, 0x04, 0x00, 0x00, 0x00, 0x00, 0x00, 0x00,
                    0x01, 0x00, 0x00, 0x10, 0x00, 0x00, 0x03, 0x00, 0x00, 0x00,
                    0x01, 0x00, 0x05, 0x00, 0x00, 0x40, 0x00, 0x00, 0x06, 0x00,
                    0x00, 0x1f, 0x40, 0x00, 0x00, 0x86, 0x07, 0x00, 0x00, 0x00,
                    0x00, 0x00, 0x00, 0x00, 0x00, 0x00, 0x00, 0x00, 0x00, 0x01,
                    0x48, 0x54, 0x54, 0x50, 0x2f, 0x32, 0x20, 0x63, 0x6c, 0x69,
                    0x65, 0x6e, 0x74, 0x20, 0x70, 0x72, 0x65, 0x66, 0x61, 0x63,
                    0x65, 0x20, 0x73, 0x74, 0x72, 0x69, 0x6e, 0x67, 0x20, 0x6d,
                    0x69, 0x73, 0x73, 0x69, 0x6e, 0x67, 0x20, 0x6f, 0x72, 0x20,
                    0x63, 0x6f, 0x72, 0x72, 0x75, 0x70, 0x74, 0x2e, 0x20, 0x48,
                    0x65, 0x78, 0x20, 0x64, 0x75, 0x6d, 0x70, 0x20, 0x66, 0x6f,
                    0x72, 0x20, 0x72, 0x65, 0x63, 0x65, 0x69, 0x76, 0x65, 0x64,
                    0x20, 0x62, 0x79, 0x74, 0x65, 0x73, 0x3a, 0x20, 0x34, 0x37,
                    0x34, 0x35, 0x35, 0x34, 0x32, 0x30, 0x32, 0x66, 0x33, 0x33,
                    0x32, 0x66, 0x36, 0x34, 0x36, 0x35, 0x37, 0x36, 0x36, 0x39,
                    0x36, 0x33, 0x36, 0x35, 0x32, 0x66, 0x33, 0x31, 0x33, 0x32,
                    0x33, 0x33, 0x33, 0x34, 0x33, 0x35, 0x33, 0x36, 0x33, 0x37,
                    0x33, 0x38, 0x33, 0x39, 0x33, 0x30])
            case "/LandOfTheLostCities/Sodom":
                /* a technically valid HTTP/0.9 simple-response */
                responseData = ("technically, this is a valid HTTP/0.9 " +
                    "simple-response. I know it's odd but CURL supports it " +
                    "still...\r\nFind out more in those URLs:\r\n " +
                    " - https://www.w3.org/Protocols/HTTP/1.0/spec.html#Message-Types\r\n" +
                    " - https://github.com/curl/curl/issues/467\r\n").data(using: .utf8)!
            case "/LandOfTheLostCities/Gomorrah":
                /* just broken, hope that's not officially HTTP/0.9 :p */
                responseData = "HTTP/1.1\r\n\r\n\r\n".data(using: .utf8)!
            case "/LandOfTheLostCities/Myndus":
                responseData = ("HTTP/1.1 200 OK\r\n" +
                               "\r\n" +
                               "this is a body that isn't legal as it's " +
                               "neither chunked encoding nor any Content-Length\r\n").data(using: .utf8)!
            case "/LandOfTheLostCities/Kameiros":
                responseData = ("HTTP/1.1 999 Wrong Code\r\n" +
                               "illegal: status code (too large)\r\n" +
                               "\r\n").data(using: .utf8)!
            case "/LandOfTheLostCities/Dinavar":
                responseData = ("HTTP/1.1 20 Too Few Digits\r\n" +
                               "illegal: status code (too few digits)\r\n" +
                               "\r\n").data(using: .utf8)!
            case "/LandOfTheLostCities/Kuhikugu":
                responseData = ("HTTP/1.1 2000 Too Many Digits\r\n" +
                               "illegal: status code (too many digits)\r\n" +
                               "\r\n").data(using: .utf8)!
            default:
                responseData = ("HTTP/1.1 500 Internal Server Error\r\n" +
                               "case-missing-in: TestFoundation/HTTPServer.swift\r\n" +
                               "\r\n").data(using: .utf8)!
        }
        try self.socket.writeRawData(responseData)
    }

    func respondWithAuthResponse(uri: String, firstRead: Bool) throws {
        let responseData: Data
        if firstRead {
            responseData = ("HTTP/1.1 401 UNAUTHORIZED \r\n" +
                        "Content-Length: 0\r\n" +
                        "WWW-Authenticate: Basic realm=\"Fake Relam\"\r\n" +
                        "Access-Control-Allow-Origin: *\r\n" +
                        "Access-Control-Allow-Credentials: true\r\n" +
                        "Via: 1.1 vegur\r\n" +
                        "Cache-Control: proxy-revalidate\r\n" +
                        "Connection: keep-Alive\r\n" +
                        "\r\n").data(using: .utf8)!
        } else {
            responseData = ("HTTP/1.1 200 OK \r\n" +
                "Content-Length: 37\r\n" +
                "Content-Type: application/json\r\n" +
                "Access-Control-Allow-Origin: *\r\n" +
                "Access-Control-Allow-Credentials: true\r\n" +
                "Via: 1.1 vegur\r\n" +
                "Cache-Control: proxy-revalidate\r\n" +
                "Connection: keep-Alive\r\n" +
                "\r\n" +
                "{\"authenticated\":true,\"user\":\"user\"}\n").data(using: .utf8)!
        }
        try self.socket.writeRawData(responseData)
    }


}

struct _HTTPRequest {
    enum Method : String {
        case GET
        case POST
        case PUT
    }
    let method: Method
    let uri: String 
    let body: String
    var messageBody: String?
    let headers: [String]

    public init(request: String) {
        let headerEnd = (request as NSString).range(of: _HTTPUtils.CRLF2)
        let header = (request as NSString).substring(to: headerEnd.location)
        headers = header.components(separatedBy: _HTTPUtils.CRLF)
        let action = headers[0]
        method = Method(rawValue: action.components(separatedBy: " ")[0])!
        uri = action.components(separatedBy: " ")[1]
        body = (request as NSString).substring(from: headerEnd.location + headerEnd.length)
    }

    public func getCommaSeparatedHeaders() -> String {
        var allHeaders = ""
        for header in headers {
            allHeaders += header + ","
        }
        return allHeaders
    }

    public func getHeader(for key: String) -> String? {
        let lookup = key.lowercased()
        for header in headers {
            let parts = header.components(separatedBy: ":")
            if parts[0].lowercased() == lookup {
                return parts[1].trimmingCharacters(in: CharacterSet(charactersIn: " "))
            }
        }
        return nil
    }
}

struct _HTTPResponse {
    enum Response : Int {
        case OK = 200
        case REDIRECT = 302
        case NOTFOUND = 404
    }
    private let responseCode: Response
    private let headers: String
    public let body: String

    public init(response: Response, headers: String = _HTTPUtils.EMPTY, body: String) {
        self.responseCode = response
        self.headers = headers
        self.body = body
    }
   
    public var header: String {
        let statusLine = _HTTPUtils.VERSION + _HTTPUtils.SPACE + "\(responseCode.rawValue)" + _HTTPUtils.SPACE + "\(responseCode)"
        return statusLine + (headers != _HTTPUtils.EMPTY ? _HTTPUtils.CRLF + headers : _HTTPUtils.EMPTY) + _HTTPUtils.CRLF2
    }
}

public class TestURLSessionServer {
    let capitals: [String:String] = ["Nepal": "Kathmandu",
                                     "Peru": "Lima",
                                     "Italy": "Rome",
                                     "USA": "Washington, D.C.",
                                     "UnitedStates": "USA",
                                     "UnitedKingdom": "UK",
                                     "UK": "London",
                                     "country.txt": "A country is a region that is identified as a distinct national entity in political geography"]
    let httpServer: _HTTPServer
    let startDelay: TimeInterval?
    let sendDelay: TimeInterval?
    let bodyChunks: Int?
    var port: UInt16 {
        get {
            return self.httpServer.port
        }
    }
    
    public init (port: UInt16?, startDelay: TimeInterval? = nil, sendDelay: TimeInterval? = nil, bodyChunks: Int? = nil) throws {
        httpServer = try _HTTPServer.create(port: port)
        self.startDelay = startDelay
        self.sendDelay = sendDelay
        self.bodyChunks = bodyChunks
    }

    public func readAndRespond() throws {
        let req = try httpServer.request()

        if let value = req.getHeader(for: "x-pause") {
            if let wait = Double(value), wait > 0 {
                Thread.sleep(forTimeInterval: wait)
            }
        }

        if req.uri.hasPrefix("/LandOfTheLostCities/") {
            /* these are all misbehaving servers */
            try httpServer.respondWithBrokenResponses(uri: req.uri)
        } else if req.uri == "/NSString-ISO-8859-1-data.txt" {
            // Serve this directly as binary data to avoid any String encoding conversions.
            if let url = testBundle().url(forResource: "NSString-ISO-8859-1-data", withExtension: "txt"),
                let content = try? Data(contentsOf: url) {
                var responseData = "HTTP/1.1 200 OK\r\nContent-Type: text/html; charset=ISO-8859-1\r\nContent-Length: \(content.count)\r\n\r\n".data(using: .ascii)!
                responseData.append(content)
                try httpServer.socket.writeRawData(responseData)
            } else {
                try httpServer.respond(with: _HTTPResponse(response: .NOTFOUND, body: "Not Found"))
            }
        } else if req.uri.hasPrefix("/auth") {
            httpServer.willReadAgain = true
            try httpServer.respondWithAuthResponse(uri: req.uri, firstRead: true)
        } else {
            try httpServer.respond(with: process(request: req), startDelay: self.startDelay, sendDelay: self.sendDelay, bodyChunks: self.bodyChunks)
        }
    }

    public func readAndRespondAgain() throws {
        let req = try httpServer.request()
        if req.uri.hasPrefix("/auth/") {
            try httpServer.respondWithAuthResponse(uri: req.uri, firstRead: false)
        }
        httpServer.willReadAgain = false
    }

    func process(request: _HTTPRequest) -> _HTTPResponse {
        if request.method == .GET || request.method == .POST || request.method == .PUT {
            return getResponse(request: request)
        } else {
            fatalError("Unsupported method!")
        }
    }

    func getResponse(request: _HTTPRequest) -> _HTTPResponse {
        let uri = request.uri

        if uri == "/upload" {
            let text = "Upload completed!"
            return _HTTPResponse(response: .OK, headers: "Content-Length: \(text.data(using: .utf8)!.count)", body: text)
        }

        if uri == "/country.txt" {
            let text = capitals[String(uri.dropFirst())]!
            return _HTTPResponse(response: .OK, headers: "Content-Length: \(text.data(using: .utf8)!.count)", body: text)
        }

        if uri == "/requestHeaders" {
            let text = request.getCommaSeparatedHeaders()
            return _HTTPResponse(response: .OK, headers: "Content-Length: \(text.data(using: .utf8)!.count)", body: text)
        }

        if uri == "/requestCookies" {
            let text = request.getCommaSeparatedHeaders()
            return _HTTPResponse(response: .OK, headers: "Content-Length: \(text.data(using: .utf8)!.count)\r\nSet-Cookie: fr=anjd&232; Max-Age=7776000; path=/\r\nSet-Cookie: nm=sddf&232; Max-Age=7776000; path=/; domain=.swift.org; secure; httponly\r\n", body: text)
        }

        if uri == "/setCookies" {
            let text = request.getCommaSeparatedHeaders()
            return _HTTPResponse(response: .OK, headers: "Content-Length: \(text.data(using: .utf8)!.count)", body: text)
        }
        
        if uri == "/redirectSetCookies" {
            return _HTTPResponse(response: .REDIRECT, headers: "Location: /setCookies\r\nSet-Cookie: redirect=true; Max-Age=7776000; path=/", body: "")
        }

        if uri == "/UnitedStates" {
            let value = capitals[String(uri.dropFirst())]!
            let text = request.getCommaSeparatedHeaders()
            let host = request.headers[1].components(separatedBy: " ")[1]
            let ip = host.components(separatedBy: ":")[0]
            let port = host.components(separatedBy: ":")[1]
            let newPort = Int(port)! + 1
            let newHost = ip + ":" + String(newPort)
            let httpResponse = _HTTPResponse(response: .REDIRECT, headers: "Location: http://\(newHost + "/" + value)", body: text)
            return httpResponse 
        }

        if uri == "/DTDs/PropertyList-1.0.dtd" {
            let dtd = """
    <!ENTITY % plistObject "(array | data | date | dict | real | integer | string | true | false )" >
    <!ELEMENT plist %plistObject;>
    <!ATTLIST plist version CDATA "1.0" >

    <!-- Collections -->
    <!ELEMENT array (%plistObject;)*>
    <!ELEMENT dict (key, %plistObject;)*>
    <!ELEMENT key (#PCDATA)>

    <!--- Primitive types -->
    <!ELEMENT string (#PCDATA)>
    <!ELEMENT data (#PCDATA)> <!-- Contents interpreted as Base-64 encoded -->
    <!ELEMENT date (#PCDATA)> <!-- Contents should conform to a subset of ISO 8601 (in particular, YYYY '-' MM '-' DD 'T' HH ':' MM ':' SS 'Z'.  Smaller units may be omitted with a loss of precision) -->

    <!-- Numerical primitives -->
    <!ELEMENT true EMPTY>  <!-- Boolean constant true -->
    <!ELEMENT false EMPTY> <!-- Boolean constant false -->
    <!ELEMENT real (#PCDATA)> <!-- Contents should represent a floating point number matching ("+" | "-")? d+ ("."d*)? ("E" ("+" | "-") d+)? where d is a digit 0-9.  -->
    <!ELEMENT integer (#PCDATA)> <!-- Contents should represent a (possibly signed) integer number in base 10 -->
"""
            return _HTTPResponse(response: .OK, body: dtd)
        }

        if uri == "/UnitedKingdom" {
            let value = capitals[String(uri.dropFirst())]!
            let text = request.getCommaSeparatedHeaders()
            //Response header with only path to the location to redirect.
            let httpResponse = _HTTPResponse(response: .REDIRECT, headers: "Location: \(value)", body: text)
            return httpResponse
        }
<<<<<<< HEAD
        
        if uri == "/echo" {
            return _HTTPResponse(response: .OK, body: request.messageBody ?? request.body)
=======
        if uri == "/redirect-with-default-port" {
            let text = request.getCommaSeparatedHeaders()
            let host = request.headers[1].components(separatedBy: " ")[1]
            let ip = host.components(separatedBy: ":")[0]
            let httpResponse = _HTTPResponse(response: .REDIRECT, headers: "Location: http://\(ip)/redirected-with-default-port", body: text)
            return httpResponse
>>>>>>> 4157d9b3
        }
        return _HTTPResponse(response: .OK, body: capitals[String(uri.dropFirst())]!)
    }

    func stop() {
        httpServer.stop()
    }
}

struct ServerError : Error {
    let operation: String
    let errno: CInt
    let file: String
    let line: UInt
    var _code: Int { return Int(errno) }
    var _domain: String { return NSPOSIXErrorDomain }
}


extension ServerError : CustomStringConvertible {
    var description: String {
        let s = String(validatingUTF8: strerror(errno)) ?? ""
        return "\(operation) failed: \(s) (\(_code))"
    }
}

public class ServerSemaphore {
    let dispatchSemaphore = DispatchSemaphore(value: 0)

    public func wait(timeout: DispatchTime) -> DispatchTimeoutResult {
        return dispatchSemaphore.wait(timeout: timeout)
    }

    public func signal() {
        dispatchSemaphore.signal()
    }
}

class LoopbackServerTest : XCTestCase {
    private static let staticSyncQ = DispatchQueue(label: "org.swift.TestFoundation.HTTPServer.StaticSyncQ")

    private static var _serverPort: Int = -1
    private static let serverReady = ServerSemaphore()
    private static var _serverActive = false
    private static var testServer: TestURLSessionServer? = nil


    static var serverPort: Int {
        get {
            return staticSyncQ.sync { _serverPort }
        }
        set {
            staticSyncQ.sync { _serverPort = newValue }
        }
    }

    static var serverActive: Bool {
        get { return staticSyncQ.sync { _serverActive } }
        set { staticSyncQ.sync { _serverActive = newValue }}
    }

    static func terminateServer() {
        serverActive = false
        testServer?.stop()
        testServer = nil
    }

    override class func setUp() {
        super.setUp()
        func runServer(with condition: ServerSemaphore, startDelay: TimeInterval? = nil, sendDelay: TimeInterval? = nil, bodyChunks: Int? = nil) throws {
            let server = try TestURLSessionServer(port: nil, startDelay: startDelay, sendDelay: sendDelay, bodyChunks: bodyChunks)
            testServer = server
            serverPort = Int(server.port)
            serverReady.signal()
            serverActive = true

            while serverActive {
                do {
                    try server.httpServer.listen(notify: condition)
                    try server.readAndRespond()
                    if server.httpServer.willReadAgain {
                        try server.httpServer.listen(notify: condition)
                        try server.readAndRespondAgain()
                    }
                    server.httpServer.socket.closeClient()
                } catch {
                }
            }
            serverPort = -2
        }

        globalDispatchQueue.async {
            do {
                try runServer(with: serverReady)
            } catch {
            }
        }

        let timeout = DispatchTime(uptimeNanoseconds: DispatchTime.now().uptimeNanoseconds + 2_000_000_000)

        while serverPort == -2 {
            guard serverReady.wait(timeout: timeout) == .success else {
                fatalError("Timedout waiting for server to be ready")
            }
        }
    }

    override class func tearDown() {
        super.tearDown()
        terminateServer()
    }
}<|MERGE_RESOLUTION|>--- conflicted
+++ resolved
@@ -550,18 +550,18 @@
             let httpResponse = _HTTPResponse(response: .REDIRECT, headers: "Location: \(value)", body: text)
             return httpResponse
         }
-<<<<<<< HEAD
         
         if uri == "/echo" {
             return _HTTPResponse(response: .OK, body: request.messageBody ?? request.body)
-=======
+        }
+        
         if uri == "/redirect-with-default-port" {
             let text = request.getCommaSeparatedHeaders()
             let host = request.headers[1].components(separatedBy: " ")[1]
             let ip = host.components(separatedBy: ":")[0]
             let httpResponse = _HTTPResponse(response: .REDIRECT, headers: "Location: http://\(ip)/redirected-with-default-port", body: text)
             return httpResponse
->>>>>>> 4157d9b3
+
         }
         return _HTTPResponse(response: .OK, body: capitals[String(uri.dropFirst())]!)
     }
