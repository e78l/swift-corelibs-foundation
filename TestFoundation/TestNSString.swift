--- conflicted
+++ resolved
@@ -44,11 +44,8 @@
             ("test_longLongValue", test_longLongValue ),
             ("test_rangeOfCharacterFromSet", test_rangeOfCharacterFromSet ),
             ("test_CFStringCreateMutableCopy", test_CFStringCreateMutableCopy),
-<<<<<<< HEAD
             ("test_FromContentOfFile",test_FromContentOfFile),
-=======
             ("test_swiftStringUTF16", test_swiftStringUTF16),
->>>>>>> 87dacb2e
         ]
     }
 
